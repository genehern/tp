--- conflicted
+++ resolved
@@ -90,26 +90,6 @@
 * `adds n/John Doe p/98765432 e/johnd@example.com a/John street, block 123, #01-01 t/Math`
 * `addp n/Betsy Crowe e/betsycrowe@example.com a/Newgate Prison p/1234567`
 
-<<<<<<< HEAD
-### Locating contacts by name: `find`
-
-Finds contacts whose names contain any of the given keywords.
-
-Format: `find KEYWORD [MORE_KEYWORDS]`
-
-* The order of the keywords does not matter. e.g. `Hans Bo` will match `Bo Hans`
-* Only the name is searched.
-* Only full words will be matched e.g. `Han` will not match `Hans`
-* Persons matching at least one keyword will be shown.
-  e.g. `Hans Bo` will return `Hans Gruber`, `Bo Yang`
-
-Examples:
-* `find John` returns `john` and `John Doe`
-* `find alex john` returns `Alex Yeoh`, `John Doe`<br>
-  <img src="images/findAlexJohnResult.png" alt="find alex john" width="400" style="height:auto;">
-
-=======
->>>>>>> 71464a17
 ### Editing a contact : `edit`
 
 Edits an existing contact in the address book.
@@ -265,8 +245,8 @@
 
 Examples:
 * `find John` returns `john` and `John Doe`
-* `find alex david` returns `Alex Yeoh`, `David Li`<br>
-  <img src="images/findAlexDavidResult.png" alt="find alex david" width="400" style="height:auto;">
+* `find alex john` returns `Alex jones`, `John Doe`<br>
+  <img src="images/findAlexJohnResult.png" alt="find alex john" width="400" style="height:auto;">
 
 ### Filtering by tags: `filter`
 
