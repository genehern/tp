--- conflicted
+++ resolved
@@ -3,12 +3,8 @@
 title: User Guide
 ---
 
-<<<<<<< HEAD
-ClassConnect is a **desktop app for managing contacts, optimized for use via a Command Line Interface** (CLI) while still having the benefits of a Graphical User Interface (GUI). If you can type fast, AB3 can get your contact management tasks done faster than traditional GUI apps.
-=======
 **ClassConnect** is a **desktop application** designed for **private tuition teachers** to efficiently manage their contacts.  
 It helps tutors organize information about their **students and their parents**, keeping communication and record-keeping simple and centralized.
->>>>>>> 600b304d
 
 ### Key Features
 
