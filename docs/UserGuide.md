---
layout: page
title: User Guide
---

**ClassConnect** is a **desktop application** designed for **private tuition teachers** to efficiently manage their contacts.<br><br>
It helps tutors organize information about their **students and their parents**, keeping communication and record-keeping simple and centralized.

## Key Features
<img src="images/Ui.png" alt="Ui" width="500" style="height:auto;">

- **Add and manage contacts** — Create and update entries for both students and parents.
- **Link students to parents** — Maintain clear relationships between students and their respective parents within the app.
- **Tag students for easy organization** — Assign tags such as `Math`, `P6`, or `Progressing` to categorize students effectively.

--------------------------------------------------------------------------------------------------------------------

## Table of Contents
* [Quick start](#quick-start)
* [Commands](#commands)
* [FAQ](#faq)
* [Current limitations](#current-limitations)

--------------------------------------------------------------------------------------------------------------------

## Quick start

1. Ensure you have Java `17` or above installed in your Computer.<br>
   **Mac users:** Ensure you have the precise JDK version prescribed [here](https://se-education.org/guides/tutorials/javaInstallationMac.html).

2. Download the latest `.jar` file from [here](https://github.com/se-edu/addressbook-level3/releases).

3. Copy the file to a folder of your choice.

4. Open the command terminal in this folder and enter `java -jar addressbook.jar` to run the application.<br>
   An interface similar to the one shown above should appear in a few seconds. The app comes with some sample data.<br>

5. Refer to the [Commands section](#commands) below for details of available commands.<br> 
   Enter them in the command box and have experiment using the sample data!

--------------------------------------------------------------------------------------------------------------------

## Commands
### Summary

Action | Description                     | Format, Examples
-------|---------------------------------|-------------
**[Adds](#adding-a-contact-addsaddp)** | Add a student contact           | `adds n/NAME p/PHONE_NUMBER e/EMAIL a/ADDRESS [r/REMARK] [t/TAG]…​` <br> e.g., `adds n/James Ho p/87492563 e/jamesho@example.com a/123, Clementi Rd, 1234665 t/Math`
**[Addp](#adding-a-contact-addsaddp)** | Add a parent contact            | `addp n/NAME p/PHONE_NUMBER e/EMAIL a/ADDRESS [r/REMARK]​` <br> e.g., `addp n/Jane Doe p/97549673 e/janedoe@example.com a/321, Jurong West St 74 r/Avail on weekends`
**[Find](#finding-linked-contacts--findlink)** | Find contact(s) by name(s)      | `find KEYWORD [MORE_KEYWORDS]`<br> e.g., `find James Jake`
**[Edit](#editing-a-contact--edit)** | Edit a contact's fields         | `edit INDEX [n/NAME] [p/PHONE_NUMBER] [e/EMAIL] [a/ADDRESS] [t/TAG]…​`<br> e.g.,`edit 2 n/James Lee e/jameslee@example.com`
**[Delete](#deleting-a-person--delete)** | Delete a contact                | `delete INDEX or delete [n/NAME] [e/EMAIL] [p/PHONE]` <br> e.g., `delete 3, delete n/Alex Yeoh, delete e/alex@example.com, delete n/Alex Yeoh e/alex@example.com`
**[Clear](#clearing-all-entries--clear)** | Clear all contact(s)            | `clear`
**[Link](#linking-a-student-and-parent--link)** | Establish a parent-student link | `link sn/STUDENT_NAME pn/PARENT_NAME` <br> e.g., `link sn/John Tan pn/Mrs Tan`
**[Unlink](#unlinking-a-student-and-parent--unlink)** | Break a parent-student link     | `unlink sn/STUDENT_NAME pn/PARENT_NAME` <br> e.g., `unlink sn/John Tan pn/Mrs Tan`
**[Findlink](#finding-linked-contacts--findlink)** | Find linked contacts            | `findlink n/NAME`<br> e.g., `findlink n/Alice Tan`
**[Addtag](#adding-tags--addtag-ttag-ttag)** | Add tag(s) to the tag list      | `addtag t/[TAG]`<br> e.g., `add_tags n/Math`
**[Deletetag](#deleting-tags--deletetag-ttag-ttag)** | Delete tag(s) from the tag list | `deletetag t/[TAG]`<br> e.g., `delete_tags t/Math`
**[List](#listing-all-contacts--list)** | Show all contact(s)             | `list`
**[Filter](#filtering-by-tags-filter)** | Find contacts by tag(s)         | `filter TAG [MORE_TAGS]`<br> e.g., `filter Math Science`
**[Help](#viewing-help--help)** | Opens the user guide            | `help`
**[Exit](#exiting-the-program--exit)** | Exit the application            | `exit`

### Adding a contact: `adds`/`addp`

Adds a student (with `adds`) or a parent (with `addp`) to the address book.<br>

All contacts contain an **_optional_** `remark` field and the following **_compulsory_** fields:
- `name`
- `phone number`
- `email`
- `address`<br>

Students contain an additional **_optional_** `tags` field<br>
<div markdown="span" class="alert alert-primary">
:bulb: **Tip:** Only existing tags in the tag list can be added to a student.<br>
Use the `add_tags` command to add new tags before use.
</div>

Format (Parent): `addp n/NAME p/PHONE_NUMBER e/EMAIL a/ADDRESS [r/REMARK]` <br>
Format (Student): `adds n/NAME p/PHONE_NUMBER e/EMAIL a/ADDRESS [r/REMARK] [t/TAG]…`

<div markdown="span" class="alert alert-primary">
:bulb: **Tip:**
A student can have any number of tags (including 0).<br>
The order of fields does not matter. e.g. `adds p/98765432 n/John Doe...` is also acceptable.
</div>

Examples:
* `adds n/John Doe p/98765432 e/johnd@example.com a/John street, block 123, #01-01 t/Math`
* `addp n/Betsy Crowe e/betsycrowe@example.com a/Newgate Prison p/1234567`

### Locating contacts by name: `find`

Finds contacts whose names contain any of the given keywords.

Format: `find KEYWORD [MORE_KEYWORDS]`

* The order of the keywords does not matter. e.g. `Hans Bo` will match `Bo Hans`
* Only the name is searched.
* Only full words will be matched e.g. `Han` will not match `Hans`
* Persons matching at least one keyword will be shown.
  e.g. `Hans Bo` will return `Hans Gruber`, `Bo Yang`

Examples:
* `find John` returns `john` and `John Doe`
* `find alex david` returns `Alex Yeoh`, `David Li`<br>
  <img src="images/findAlexDavidResult.png" alt="find alex david" width="400" style="height:auto;">

### Editing a contact : `edit`

Edits an existing contact in the address book.

Format: `edit INDEX [n/NAME] [p/PHONE] [e/EMAIL] [a/ADDRESS] [t/TAG]…​`

* Edits the person at the specified `INDEX`. The index refers to the index number shown in the displayed person list. The index **must be a positive integer** 1, 2, 3, …​
* At least one of the optional fields must be provided.
* Existing values will be updated to the input values.
* When editing tags, the existing tags of the person will be replaced.
* You can remove all the person’s tags by typing `t/` without specifying any tags after it.

<div markdown="span" class="alert alert-primary">
:bulb: **Tip:**
Only student contacts can have tags, so updates to the tag with `t/` only applies to student contacts.<br>
</div>


Examples:
*  `edit 1 p/91234567 e/johndoe@example.com` Edits the phone number and email address of the 1st person to be `91234567` and `johndoe@example.com` respectively.
*  `edit 2 n/Betsy Crower t/` Edits the name of the 2nd person to be `Betsy Crower` and clears all existing tags.

<<<<<<< HEAD
### Locating contacts by name: `find`

Finds contacts whose names contain any of the given keywords.

Format: `find KEYWORD [MORE_KEYWORDS]`

* The order of the keywords does not matter. e.g. `Hans Bo` will match `Bo Hans`
* Only the name is searched.
* Only full words will be matched e.g. `Han` will not match `Hans`
* Persons matching at least one keyword will be shown.
  e.g. `Hans Bo` will return `Hans Gruber`, `Bo Yang`

Examples:
* `find John` returns `john` and `John Doe`
* `find alex john` returns `Alex Yeoh`, `John Doe`<br>
<img src="images/findAlexJohnResult.png" alt="find alex john" width="400" style="height:auto;">

### Filtering by tags: `filter`

Show students who have any of the tags given.

Format: `filter tag [MORE_TAGS]`

* The search is case-insensitive. e.g `Math` will match `math`
* The order of the tags does not matter.
* Only the tags are searched.
* Only full words will be matched e.g. `Math` will not match `Mathematics`
* Students with at least one tag will be shown.

Examples:
* John Doe has Math tag, Peter has Chem and Math tags
* `filter Math` shows `John Doe`
* `filter Math Chem` shows `John Doe` and `Peter`

=======
>>>>>>> e3316e7c
### Deleting a person : `delete`

Deletes the specified person from the address book.

Format: `delete INDEX` or `delete [n/NAME] [e/EMAIL] [p/PHONE]`

* Deletes the person at the specified INDEX, or deletes the person that matches the provided identifier(s).
* The index refers to the number shown in the current displayed person list.
* The index must be a positive number 1, 2, 3, …
* When using identifiers:
* `n/NAME` — matches the full name (case-insensitive).
* `e/EMAIL` — matches the exact email address (case-insensitive).
* `p/PHONE` — matches the exact phone number.
* You must use either the index form or the identifier form — not both in the same command.
* If multiple people match, the app reports that the command is ambiguous and requests you to specify more identifiers.
* If no match is found, the app will show a no match found message.

<div markdown="span" class="alert alert-primary">
:bulb: **Tip:**
If you are unsure of a contact’s full name, use identifiers such as email or phone number to avoid deleting the wrong person.
</div>

Examples:
* `list` followed by `delete 2` deletes the 2nd person in the address book.
* `find Betsy` followed by `delete 1` deletes the 1st person in the results of the `find` command.
* `delete n/John Doe` deletes the person named “John Doe”.
* `delete e/alice@example.com` deletes the person with that email.
* `delete p/91234567` deletes the person with that phone number.
* `delete n/John Tan e/john.tan@example.com` deletes the correct “John Tan” by email.

### Clearing all entries : `clear`

Clears all entries from the address book.

Format: `clear`


### Linking a student and parent : `link`

Links an existing student contact with a parent contact so that their contacts will display each other's name.

Format: `link sn/STUDENT_NAME pn/PARENT_NAME`

* `sn/` — name of the student contact (required)
* `pn/` — name of the parent contact (required)

Examples:
* `link sn/Alex Jones pn/John Doe` Links student Alex Jones with parent John Doe.

<div style="display: flex; justify-content: center; align-items: flex-start; gap: 20px; flex-wrap: wrap;">

  <div style="flex: 1; min-width: 300px;">
    <img src="images/linkAlexJohn.png" alt="link alex john" style="width: 100%; height: auto; border-radius: 6px;">
    <p align="center"><em>Before linking (command entered)</em></p>
  </div>

  <div style="flex: 1; min-width: 300px;">
    <img src="images/linkedAlexJohn.png" alt="linked alex john" style="width: 100%; height: auto; border-radius: 6px;">
    <p align="center"><em>After linking (contacts linked successfully)</em></p>
  </div>

</div>

Notes:
* A student can be linked to a maximum of 2 parents (e.g., mother and father).
* A parent can be linked to multiple students (e.g., their children).
* Link relationships are automatically saved in the data file and reloaded when the app restarts.
* Deleting a contact automatically removes all links associated with that contact.

### Unlinking a student and parent : `unlink`
Removes an existing link between a student and a parent contact, so you cannot see their names under each other's contact.

Format: `unlink sn/STUDENT_NAME pn/PARENT_NAME`

* `sn/` — name of the student contact (required)
* `pn/` — name of the parent contact (required)

Examples:
* `unlink sn/Alex Jones pn/John Doe` Removes the link between student Alex Jones and parent John doe.

### Finding linked contacts : `findlink`

Finds and displays all contacts that are linked to a specified person.

Format: `findlink n/NAME`

* Finds people who are linked to the specified person. 
  For example, if a student is linked to their parents, this command will display the parents’ contacts.
* Name matching is case-insensitive e.g. findlink n/Alice Tan, findlink n/aLiCe tAn both work
* The n/ prefix is required 
* If the person exists but has no linked contacts, the command will show that there are 0 linked results. 
* If no person matches the given name, an error message will be displayed.

<div markdown="span" class="alert alert-primary">
:bulb: **Tip:**
If multiple contacts share similar names, ensure you specify the correct full name to accurately retrieve linked contacts.
</div>

Examples:
* `findlink n/Alice Tan` shows all contacts linked to Alice Tan (e.g. her parents).
* `findlink n/Tom Tan` shows all contacts linked to Tom Tan (e.g. his children).
* `findlink n/Bob Lee` shows “0 linked contact(s) for Bob Lee” if Bob Lee has no linked persons.
* `findlink n/Nonexistent Person` shows an error message indicating that no such person exists.

### Tag management
#### Adding tags : `addtag t/[TAG] t/[TAG]`
* Adds more possible tags to use
* It is possible to add multiple tags at once

#### Deleting tags : `deletetag t/[TAG] t/[TAG]`
* Deletes a tag type from the possible tags list. This will also delete the tag from all contacts who have this tag.
* It is possible to delete multiple tags at once

### Listing all contacts : `list`

Displays all contacts in the address book.

Format: `list`

### Filtering by tags: `filter`

Show students who have any of the tags given.

Format: `filter tag [MORE_TAGS]`

* The search is case-insensitive. e.g `Math` will match `math`
* The order of the tags does not matter.
* Only the tags are searched.
* Only full words will be matched e.g. `Math` will not match `Mathematics`
* Students with at least one tag will be shown.

Examples:
* John Doe has Math tag, Peter has Chem and Math tags
* `filter Math` shows `John Doe`
* `filter Math Chem` shows `John Doe` and `Peter`

### Viewing help : `help`

Shows a message explaining how to access the help page.

<img src="images/helpMessage.png" alt="help" width="400" style="height:auto;">
Format: `help`

### Exiting the program : `exit`

Exits the program.

Format: `exit`

### Saving the data

AddressBook data are saved in the hard disk automatically after any command that changes the data. There is no need to save manually.

### Editing the data file

AddressBook data are saved automatically as a JSON file `[JAR file location]/data/addressbook.json`. Advanced users are welcome to update data directly by editing that data file.

<div markdown="span" class="alert alert-warning">:exclamation: **Caution:**
If your changes to the data file makes its format invalid, AddressBook will discard all data and start with an empty data file at the next run. Hence, it is recommended to take a backup of the file before editing it.<br>
Furthermore, certain edits can cause the AddressBook to behave in unexpected ways (e.g., if a value entered is outside of the acceptable range). Therefore, edit the data file only if you are confident that you can update it correctly.
</div>


--------------------------------------------------------------------------------------------------------------------

## FAQ

**Q**: How do I transfer my data to another Computer?<br>
**A**: Install the app in the other computer and overwrite the empty data file it creates with the file that contains the data of your previous AddressBook home folder.

**Q**: I closed ClassConnect by clicking the window’s close button instead of typing the exit command. Will I lose my work?<br>
**A**: Don’t worry, ClassConnect saves your updates automatically as you go. When you reopen the app, your most recent changes should still be there.

**Q**: Can I use ClassConnect on my phone or tablet?<br>
**A**: Not at the moment. ClassConnect is currently available only on desktop computers.

**Q**: What happens if a student leaves and I delete their contact?<br>
**A**: Only the student is removed. Their parents remain safely in the address book — the family link is simply removed.

--------------------------------------------------------------------------------------------------------------------

## Current limitations

1. **When using multiple screens**, if you move the application to a secondary screen, and later switch to using only the primary screen, the GUI will open off-screen. The remedy is to delete the `preferences.json` file created by the application before running the application again.
2. **If you minimize the Help Window** and then run the `help` command (or use the `Help` menu, or the keyboard shortcut `F1`) again, the original Help Window will remain minimized, and no new Help Window will appear. The remedy is to manually restore the minimized Help Window.

--------------------------------------------------------------------------------------------------------------------
<|MERGE_RESOLUTION|>--- conflicted
+++ resolved
@@ -104,8 +104,8 @@
 
 Examples:
 * `find John` returns `john` and `John Doe`
-* `find alex david` returns `Alex Yeoh`, `David Li`<br>
-  <img src="images/findAlexDavidResult.png" alt="find alex david" width="400" style="height:auto;">
+* `find alex john` returns `Alex Yeoh`, `John Doe`<br>
+  <img src="images/findAlexJohnResult.png" alt="find alex john" width="400" style="height:auto;">
 
 ### Editing a contact : `edit`
 
@@ -129,43 +129,6 @@
 *  `edit 1 p/91234567 e/johndoe@example.com` Edits the phone number and email address of the 1st person to be `91234567` and `johndoe@example.com` respectively.
 *  `edit 2 n/Betsy Crower t/` Edits the name of the 2nd person to be `Betsy Crower` and clears all existing tags.
 
-<<<<<<< HEAD
-### Locating contacts by name: `find`
-
-Finds contacts whose names contain any of the given keywords.
-
-Format: `find KEYWORD [MORE_KEYWORDS]`
-
-* The order of the keywords does not matter. e.g. `Hans Bo` will match `Bo Hans`
-* Only the name is searched.
-* Only full words will be matched e.g. `Han` will not match `Hans`
-* Persons matching at least one keyword will be shown.
-  e.g. `Hans Bo` will return `Hans Gruber`, `Bo Yang`
-
-Examples:
-* `find John` returns `john` and `John Doe`
-* `find alex john` returns `Alex Yeoh`, `John Doe`<br>
-<img src="images/findAlexJohnResult.png" alt="find alex john" width="400" style="height:auto;">
-
-### Filtering by tags: `filter`
-
-Show students who have any of the tags given.
-
-Format: `filter tag [MORE_TAGS]`
-
-* The search is case-insensitive. e.g `Math` will match `math`
-* The order of the tags does not matter.
-* Only the tags are searched.
-* Only full words will be matched e.g. `Math` will not match `Mathematics`
-* Students with at least one tag will be shown.
-
-Examples:
-* John Doe has Math tag, Peter has Chem and Math tags
-* `filter Math` shows `John Doe`
-* `filter Math Chem` shows `John Doe` and `Peter`
-
-=======
->>>>>>> e3316e7c
 ### Deleting a person : `delete`
 
 Deletes the specified person from the address book.
