--- conflicted
+++ resolved
@@ -7,13 +7,11 @@
 
 import javafx.collections.FXCollections;
 import javafx.collections.ObservableList;
-<<<<<<< HEAD
+
+import seedu.address.model.person.Person;
+import seedu.address.model.person.Student;
 import seedu.address.model.ReadOnlyAddressBook;
-import seedu.address.model.person.Person;
-=======
-import seedu.address.model.person.Student;
 import seedu.address.model.tag.exceptions.StudentNotFoundInTagException;
->>>>>>> 06b34ec0
 import seedu.address.model.tag.exceptions.TagNotFoundException;
 
 /**
@@ -75,57 +73,24 @@
             }
     }
     /**
-<<<<<<< HEAD
-     * Adds a person to the list of persons for the given tag.
-=======
      * Adds a student to the list of students for the given tag.
      * If the tag does not exist, it is created.
->>>>>>> 06b34ec0
      */
     public void addStudentToTags(Student toAddStudent) {
         // Only students have tags, so we can just use Student objects here
         requireNonNull(toAddStudent);
         Set<Tag> tags = toAddStudent.getTags();
         for (Tag toAddTag : tags) {
-<<<<<<< HEAD
-            ObservableList<Person> personList;
-            if (tagMap.containsKey(toAddTag)) {
-                personList = tagMap.get(toAddTag);
-                if (!personList.contains(toAddPerson)) {
-                    personList.add(toAddPerson);
-=======
             ObservableList<Student> studentList;
             if (contains(toAddTag)) {
                 studentList = tagMap.get(toAddTag);
                 if (!studentList.contains(toAddStudent)) {
                     studentList.add(toAddStudent);
->>>>>>> 06b34ec0
                 }
-                tagMap.put(toAddTag, personList);
+                tagMap.put(toAddTag, studentList);
             } else {
-<<<<<<< HEAD
-              tagMap.put(toAddTag, FXCollections.observableArrayList(toAddPerson));
+              tagMap.put(toAddTag, FXCollections.observableArrayList(toAddStudent));
             }
-        }
-    }
-
-    /**
-     * Removes a person from one associated tag. This assumes that the tag exists in the map.
-     */
-    public void removePersonFromTag(Tag toRemoveTag, Person toRemovePerson) {
-        requireAllNonNull(toRemovePerson);
-        ObservableList<Person> persons = tagMap.get(toRemoveTag);
-        for (int i = 0; i < persons.size(); i++) {
-            if (persons.get(i).isSamePerson(toRemovePerson)) {
-                persons.remove(i);
-                break;
-            }
-        }
-=======
-                studentList = FXCollections.observableArrayList();
-                studentList.add(toAddStudent);
-            }
-            tagMap.put(toAddTag, studentList);
         }
     }
 
@@ -149,7 +114,6 @@
         if (!found) {
             throw new StudentNotFoundInTagException();
         }
->>>>>>> 06b34ec0
     }
 
     /**
