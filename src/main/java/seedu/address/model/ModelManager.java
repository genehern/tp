package seedu.address.model;

import static java.util.Objects.requireNonNull;
import static seedu.address.commons.util.CollectionUtil.requireAllNonNull;

import java.nio.file.Path;
import java.util.List;
import java.util.Set;
import java.util.function.Predicate;
import java.util.logging.Logger;

import javafx.collections.ObservableList;
import javafx.collections.transformation.FilteredList;
import seedu.address.commons.core.GuiSettings;
import seedu.address.commons.core.LogsCenter;
import seedu.address.model.person.Person;
<<<<<<< HEAD
import seedu.address.model.tag.Tag;
import seedu.address.model.tag.UniqueTagList;
import seedu.address.model.util.RelationshipGraph;
=======
>>>>>>> 06b34ec0

/**
 * Represents the in-memory model of the address book data.
 */
public class ModelManager implements Model {
    private static final Logger logger = LogsCenter.getLogger(ModelManager.class);

    private final AddressBook addressBook;
    private final UserPrefs userPrefs;
    private final FilteredList<Person> filteredPersons;
<<<<<<< HEAD
    private final RelationshipGraph relationshipGraph = new RelationshipGraph();
    private final UniqueTagList tags;
=======
>>>>>>> 06b34ec0

    /**
     * Initializes a ModelManager with the given addressBook and userPrefs.
     */
    public ModelManager(ReadOnlyAddressBook addressBook, ReadOnlyUserPrefs userPrefs) {
        requireAllNonNull(addressBook, userPrefs);

        logger.fine("Initializing with address book: " + addressBook + " and user prefs " + userPrefs);

        this.addressBook = new AddressBook(addressBook);
        this.tags = new UniqueTagList(addressBook);
        this.userPrefs = new UserPrefs(userPrefs);
        filteredPersons = new FilteredList<>(this.addressBook.getPersonList());
    }

    public ModelManager() {
        this(new AddressBook(), new UserPrefs());
    }

    //=========== UserPrefs ==================================================================================

    @Override
    public void setUserPrefs(ReadOnlyUserPrefs userPrefs) {
        requireNonNull(userPrefs);
        this.userPrefs.resetData(userPrefs);
    }

    @Override
    public ReadOnlyUserPrefs getUserPrefs() {
        return userPrefs;
    }

    @Override
    public GuiSettings getGuiSettings() {
        return userPrefs.getGuiSettings();
    }

    @Override
    public void setGuiSettings(GuiSettings guiSettings) {
        requireNonNull(guiSettings);
        userPrefs.setGuiSettings(guiSettings);
    }

    @Override
    public Path getAddressBookFilePath() {
        return userPrefs.getAddressBookFilePath();
    }

    @Override
    public void setAddressBookFilePath(Path addressBookFilePath) {
        requireNonNull(addressBookFilePath);
        userPrefs.setAddressBookFilePath(addressBookFilePath);
    }

    //=========== AddressBook ================================================================================

    @Override
    public void setAddressBook(ReadOnlyAddressBook addressBook) {
        this.addressBook.resetData(addressBook);
    }

    @Override
    public ReadOnlyAddressBook getAddressBook() {
        return addressBook;
    }

    @Override
    public boolean hasPerson(Person person) {
        requireNonNull(person);
        return addressBook.hasPerson(person);
    }

    @Override
    public void deletePerson(Person target) {
        addressBook.removePerson(target);
        tags.removePersonFromAllTags(target);
    }

    @Override
    public void addPerson(Person person) {
        tags.addPersonToTags(person);
        addressBook.addPerson(person);
        updateFilteredPersonList(PREDICATE_SHOW_ALL_PERSONS);
    }

    @Override
    public void setPerson(Person target, Person editedPerson) {
        requireAllNonNull(target, editedPerson);
        addressBook.setPerson(target, editedPerson);
        tags.removePersonFromAllTags(target);
        tags.addPersonToTags(editedPerson);
    }

    //=========== Filtered Person List Accessors =============================================================

    /**
     * Returns an unmodifiable view of the list of {@code Person} backed by the internal list of
     * {@code versionedAddressBook}
     */
    @Override
    public ObservableList<Person> getFilteredPersonList() {
        return filteredPersons;
    }

    @Override
    public void updateFilteredPersonList(Predicate<Person> predicate) {
        requireNonNull(predicate);
        filteredPersons.setPredicate(predicate);
    }

    @Override
    public boolean equals(Object other) {
        if (other == this) {
            return true;
        }

        // instanceof handles nulls
        if (!(other instanceof ModelManager)) {
            return false;
        }

        ModelManager otherModelManager = (ModelManager) other;
        return addressBook.equals(otherModelManager.addressBook)
                && userPrefs.equals(otherModelManager.userPrefs)
                && filteredPersons.equals(otherModelManager.filteredPersons);
    }

    //=========== Relationship management =============================================================

    @Override
    public boolean link(Person a, Person b) {
        requireAllNonNull(a, b);
        return addressBook.linkPersons(a, b);
    }

    @Override
    public boolean unlink(Person a, Person b) {
        requireAllNonNull(a, b);
        return addressBook.unlinkPersons(a, b);
    }

    @Override
    public List<Person> getLinkedPersons(Person person) {
        requireNonNull(person);
        return addressBook.getLinkedPersons(person);
    }

    //=================Tag Management=========================================================
    @Override
    public boolean hasTag(Tag tag) {
        requireNonNull(tag);
        return tags.containsTag(tag);
    }

    @Override
    public boolean personHasValidTags(Person p) {
        requireNonNull(p);
        return tags.personHasValidTags(p);
    }

    @Override
    public void deleteTagTypes(Set<Tag> tagsDelete) {
        requireNonNull(tagsDelete);
        tags.deleteTagTypes(tagsDelete);
    }

    /**
     * Adds multiple tag types to the address book.
     * Returns a set of tags that were not added because they already exist.
     *
     * @return
     */
    public void addTagTypes(Set<Tag> tagsToAdd) {
         tags.addTagTypes(tagsToAdd);
    }

    /**
     * Returns all tags currently in the address book.
     */
    @Override
    public Set<Tag> getTags() {
        return tags.getTags();
    }
}<|MERGE_RESOLUTION|>--- conflicted
+++ resolved
@@ -14,12 +14,9 @@
 import seedu.address.commons.core.GuiSettings;
 import seedu.address.commons.core.LogsCenter;
 import seedu.address.model.person.Person;
-<<<<<<< HEAD
 import seedu.address.model.tag.Tag;
 import seedu.address.model.tag.UniqueTagList;
 import seedu.address.model.util.RelationshipGraph;
-=======
->>>>>>> 06b34ec0
 
 /**
  * Represents the in-memory model of the address book data.
@@ -30,11 +27,8 @@
     private final AddressBook addressBook;
     private final UserPrefs userPrefs;
     private final FilteredList<Person> filteredPersons;
-<<<<<<< HEAD
     private final RelationshipGraph relationshipGraph = new RelationshipGraph();
     private final UniqueTagList tags;
-=======
->>>>>>> 06b34ec0
 
     /**
      * Initializes a ModelManager with the given addressBook and userPrefs.
