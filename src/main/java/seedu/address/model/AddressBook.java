--- conflicted
+++ resolved
@@ -20,11 +20,8 @@
 public class AddressBook implements ReadOnlyAddressBook {
 
     private final UniquePersonList persons;
-<<<<<<< HEAD
-=======
     private final UniqueTagList tags;
     private final RelationshipGraph relationshipGraph = new RelationshipGraph();
->>>>>>> 06b34ec0
 
     /*
      * The 'unusual' code block below is a non-static initialization block, sometimes used to avoid duplication
@@ -64,14 +61,11 @@
         requireNonNull(newData);
 
         setPersons(newData.getPersonList());
-<<<<<<< HEAD
-=======
         this.tags.setTags(newData.getTagList());
 
         if (newData instanceof AddressBook) {
             this.relationshipGraph.copyFrom(((AddressBook) newData).getRelationshipGraph());
         }
->>>>>>> 06b34ec0
     }
 
     //// person-level operations
@@ -90,13 +84,9 @@
      */
     public void addPerson(Person p) {
         persons.add(p);
-<<<<<<< HEAD
-=======
-
         if (p instanceof Student) {
             tags.addStudentToTags((Student) p);
         }
->>>>>>> 06b34ec0
     }
 
     /**
@@ -117,14 +107,11 @@
     public void removePerson(Person key) {
         // remove any existing links involving this person
         removeAllLinksFor(key);
-        persons.remove(key);
-<<<<<<< HEAD
-=======
-
+        // remove any existing tags if the Person is a Student
         if (key instanceof Student) {
             tags.removePersonFromAllTags((Student) key);
         }
->>>>>>> 06b34ec0
+        persons.remove(key);
     }
 
 
