--- conflicted
+++ resolved
@@ -48,12 +48,8 @@
         modelStub.addedTags.add(tagFriend);
 
         Set<Tag> tagsToAdd = new HashSet<>();
-<<<<<<< HEAD
         tagsToAdd.add(tagFriend); // already exists
         tagsToAdd.add(tagColleague); // new tag
-=======
-        tagsToAdd.add(tagMath);
->>>>>>> b162e1e7
 
         AddTagsCommand command = new AddTagsCommand(tagsToAdd);
         command.execute(modelStub);
